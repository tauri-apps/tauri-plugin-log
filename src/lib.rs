use byte_unit::Byte;
use log::{debug, error, info, trace, warn};
use serde::Deserialize;
use serde_json::Value as JsonValue;
use serde_repr::Deserialize_repr;
use std::sync::Mutex;
use tauri::AppHandle;
use tauri::{
    plugin::{Plugin, Result as PluginResult},
<<<<<<< HEAD
    Invoke, Runtime,
    api::path::app_dir
=======
    Invoke, Manager, Runtime,
>>>>>>> 5b906fd7
};

use std::fs::{self, File};
use std::path::{Path, PathBuf};

pub use log::LevelFilter;

#[derive(Debug, Default, Deserialize)]
#[serde(rename_all = "camelCase")]
struct LogConfiguration {
    max_file_size: Option<String>,
}

/// The available verbosity levels of the logger.
#[derive(Deserialize_repr, Debug)]
#[repr(u16)]
pub enum LogLevel {
    Trace = 1,
    Debug,
    Info,
    Warn,
    Error,
}

pub enum RotationStrategy {
    KeepOne,
    KeepAll,
}

const DEFAULT_MAX_FILE_SIZE: u128 = 40000;

fn get_max_file_size(config: &LogConfiguration) -> u128 {
    if let Some(max_file_size) = &config.max_file_size {
        Byte::from_str(max_file_size)
            .expect("failed to parse maxFileSize")
            .get_bytes()
    } else {
        DEFAULT_MAX_FILE_SIZE
    }
}

fn get_log_file_path<P: AsRef<Path>>(
    config: &LogConfiguration,
    dir: P,
    rotation_strategy: &RotationStrategy,
) -> PluginResult<PathBuf> {
    let path = dir.as_ref().join("app.log");
    if path.exists() {
        let log_size = File::open(&path)?.metadata()?.len() as u128;
        if log_size > get_max_file_size(config) {
            match rotation_strategy {
                RotationStrategy::KeepAll => {
                    fs::rename(
                        &path,
                        dir.as_ref().join(format!(
                            "{}.log",
                            chrono::Local::now().format("app-%Y-%m-%d")
                        )),
                    )?;
                }
                RotationStrategy::KeepOne => {
                    fs::remove_file(&path)?;
                }
            }
        }
    }

    Ok(path)
}

#[tauri::command]
fn log(level: LogLevel, message: String) {
    match level {
        LogLevel::Trace => trace!("{}", message),
        LogLevel::Debug => debug!("{}", message),
        LogLevel::Info => info!("{}", message),
        LogLevel::Warn => warn!("{}", message),
        LogLevel::Error => error!("{}", message),
    }
}

pub enum LogTarget {
    Stdout,
    Stderr,
    Folder(PathBuf),
<<<<<<< HEAD
    AppDir
=======
    Webview,
>>>>>>> 5b906fd7
}

/// The logger.
pub struct LoggerBuilder {
    level: LevelFilter,
    rotation_strategy: RotationStrategy,
    targets: Vec<LogTarget>,
}

impl LoggerBuilder {
    pub fn new<T: IntoIterator<Item = LogTarget>>(targets: T) -> Self {
        let mut t = Vec::new();
        for target in targets {
            t.push(target);
        }
        let builder = Self {
            level: LevelFilter::Trace,
            targets: t,
            rotation_strategy: RotationStrategy::KeepOne,
        };
        builder
    }

    pub fn level(mut self, level: LevelFilter) -> Self {
        self.level = level;
        self
    }

    pub fn rotation_strategy(mut self, rotation_strategy: RotationStrategy) -> Self {
        self.rotation_strategy = rotation_strategy;
        self
    }

    pub fn build<R: Runtime>(self) -> Logger<R> {
        Logger {
            level: self.level,
            rotation_strategy: self.rotation_strategy,
            targets: self.targets,
            invoke_handler: Box::new(tauri::generate_handler![log]),
        }
    }
}

pub struct Logger<R: Runtime> {
    level: LevelFilter,
    rotation_strategy: RotationStrategy,
    targets: Vec<LogTarget>,
    invoke_handler: Box<dyn Fn(Invoke<R>) + Send + Sync>,
}

impl<R: Runtime> Plugin<R> for Logger<R> {
    fn name(&self) -> &'static str {
        "log"
    }

    fn initialize(&mut self, app: &AppHandle<R>, config: JsonValue) -> PluginResult<()> {
        let config: LogConfiguration = if config.is_null() {
            Default::default()
        } else {
            serde_json::from_value(config)?
        };
        let mut dispatch = fern::Dispatch::new()
            // Perform allocation-free log formatting
            .format(|out, message, record| {
                out.finish(format_args!(
                    "{}[{}][{}] {}",
                    chrono::Local::now().format("[%Y-%m-%d][%H:%M:%S]"),
                    record.target(),
                    record.level(),
                    message
                ))
            })
            .level(self.level);
        for target in &self.targets {
            dispatch = dispatch.chain(match target {
                LogTarget::Stdout => fern::Output::from(std::io::stdout()),
                LogTarget::Stderr => std::io::stderr().into(),
                LogTarget::Folder(path) => {
                    if !path.exists() {
                        fs::create_dir(&path).unwrap();
                    }
                    fern::log_file(get_log_file_path(&config, &path, &self.rotation_strategy)?)?
                        .into()
                },
                LogTarget::AppDir => {
                    let path = app_dir(&app.config()).unwrap();
                    if !path.exists() {
                        fs::create_dir(&path).unwrap();
                    }
                    fern::log_file(get_log_file_path(&config, &path, &self.rotation_strategy)?)?
                        .into()
                }
                LogTarget::Webview => {
                    let app_handle = Mutex::new(app.clone());

                    fern::Output::call(move |record| {
                        app_handle
                            .lock()
                            .unwrap()
                            .emit_all("log://log", record.args())
                            .unwrap();
                    })
                }
            });
        }
        dispatch.apply()?;
        Ok(())
    }

    fn extend_api(&mut self, message: Invoke<R>) {
        (self.invoke_handler)(message)
    }
}<|MERGE_RESOLUTION|>--- conflicted
+++ resolved
@@ -7,12 +7,8 @@
 use tauri::AppHandle;
 use tauri::{
     plugin::{Plugin, Result as PluginResult},
-<<<<<<< HEAD
-    Invoke, Runtime,
+    Invoke, Manager, Runtime,
     api::path::app_dir
-=======
-    Invoke, Manager, Runtime,
->>>>>>> 5b906fd7
 };
 
 use std::fs::{self, File};
@@ -98,11 +94,8 @@
     Stdout,
     Stderr,
     Folder(PathBuf),
-<<<<<<< HEAD
-    AppDir
-=======
-    Webview,
->>>>>>> 5b906fd7
+    AppDir,
+    Webview
 }
 
 /// The logger.
