[package]
name = "app"
version = "0.1.0"
description = "A Tauri App"
authors = [ "Tauri Programme within The Commons Conservancy" ]
repository = ""
default-run = "app"
edition = "2021"

# See more keys and their definitions at https://doc.rust-lang.org/cargo/reference/manifest.html
<<<<<<< HEAD

[build-dependencies]
tauri-build = { git = "https://github.com/tauri-apps/tauri/", branch = "next" }

[dependencies]
serde_json = "1.0"
serde = { version = "1.0", features = [ "derive" ] }
tauri = { git = "https://github.com/tauri-apps/tauri/", branch = "next", features = ["api-all"] }
tauri-plugin-log = { path = "../../../" }


=======

[build-dependencies]
tauri-build = { git = "https://github.com/tauri-apps/tauri", branch = "next" }

[dependencies]
serde_json = "1.0"
serde = { version = "1.0", features = ["derive"] }
tauri = { git = "https://github.com/tauri-apps/tauri", branch = "next", features = ["api-all"] }
tauri-plugin-log = { path = "../../../", features = ["colored"] }
>>>>>>> dee273ce

[features]
default = [ "custom-protocol" ]
custom-protocol = [ "tauri/custom-protocol" ]<|MERGE_RESOLUTION|>--- conflicted
+++ resolved
@@ -8,19 +8,6 @@
 edition = "2021"
 
 # See more keys and their definitions at https://doc.rust-lang.org/cargo/reference/manifest.html
-<<<<<<< HEAD
-
-[build-dependencies]
-tauri-build = { git = "https://github.com/tauri-apps/tauri/", branch = "next" }
-
-[dependencies]
-serde_json = "1.0"
-serde = { version = "1.0", features = [ "derive" ] }
-tauri = { git = "https://github.com/tauri-apps/tauri/", branch = "next", features = ["api-all"] }
-tauri-plugin-log = { path = "../../../" }
-
-
-=======
 
 [build-dependencies]
 tauri-build = { git = "https://github.com/tauri-apps/tauri", branch = "next" }
@@ -30,7 +17,6 @@
 serde = { version = "1.0", features = ["derive"] }
 tauri = { git = "https://github.com/tauri-apps/tauri", branch = "next", features = ["api-all"] }
 tauri-plugin-log = { path = "../../../", features = ["colored"] }
->>>>>>> dee273ce
 
 [features]
 default = [ "custom-protocol" ]
